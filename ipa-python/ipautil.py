--- conflicted
+++ resolved
@@ -27,13 +27,10 @@
 from time import gmtime
 import os
 import stat
-<<<<<<< HEAD
+import socket
 import readline
 import traceback
 from types import *
-=======
-import socket
->>>>>>> 2e7f629d
 
 from string import lower
 import re
@@ -339,8 +336,16 @@
     except ValueError:
         return None
 
-
-<<<<<<< HEAD
+def ipa_generate_password():
+    rndpwd = ''
+    r = Random()
+    r.seed(gmtime())
+    for x in range(12):
+#        rndpwd += chr(r.randint(32,126))
+        rndpwd += chr(r.randint(65,90)) #stricter set for testing
+    return rndpwd
+
+
 def format_list(items, quote=None, page_width=80):
     '''Format a list of items formatting them so they wrap to fit the
     available width. The items will be sorted. 
@@ -795,13 +800,3 @@
                 items.append(item)
 
         return items
-=======
-def ipa_generate_password():
-    rndpwd = ''
-    r = Random()
-    r.seed(gmtime())
-    for x in range(12):
-#        rndpwd += chr(r.randint(32,126))
-        rndpwd += chr(r.randint(65,90)) #stricter set for testing
-    return rndpwd
->>>>>>> 2e7f629d
